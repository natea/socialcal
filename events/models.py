from django.db import models
from django.conf import settings
from django.urls import reverse

class Event(models.Model):
    user = models.ForeignKey(
        settings.AUTH_USER_MODEL,
        on_delete=models.CASCADE,
        related_name='events'
    )
    title = models.CharField(max_length=200)
    description = models.TextField(blank=True)
    
    # Venue Information
    venue_name = models.CharField(max_length=200, blank=True)
    venue_address = models.CharField(max_length=200, blank=True)
    venue_city = models.CharField(max_length=100, blank=True)
    venue_state = models.CharField(max_length=100, blank=True)
    venue_postal_code = models.CharField(max_length=20, blank=True)
    venue_country = models.CharField(max_length=100, blank=True, default='United States')
    
    # Event Times
    start_time = models.DateTimeField(null=True)
    end_time = models.DateTimeField(null=True)
    
    # URLs
    url = models.URLField(max_length=500, blank=True)
    image_url = models.URLField(max_length=500, blank=True)
    
    # Spotify Integration
<<<<<<< HEAD
    spotify_track_id = models.CharField(max_length=255, blank=True)
    spotify_track_name = models.CharField(max_length=255, blank=True)
    spotify_artist_name = models.CharField(max_length=255, blank=True)
    spotify_artist_id = models.CharField(max_length=255, blank=True)
    spotify_preview_url = models.URLField(max_length=255, blank=True)
    spotify_external_url = models.URLField(max_length=255, blank=True)
=======
    spotify_track_id = models.CharField(max_length=100, blank=True)
    spotify_track_name = models.CharField(max_length=200, blank=True)
    spotify_artist_id = models.CharField(max_length=100, blank=True)
    spotify_artist_name = models.CharField(max_length=200, blank=True)
    spotify_preview_url = models.URLField(max_length=500, blank=True)
    spotify_external_url = models.URLField(max_length=500, blank=True)
>>>>>>> b6fd9636
    
    # Settings
    is_public = models.BooleanField(default=True)
    created_at = models.DateTimeField(auto_now_add=True)
    updated_at = models.DateTimeField(auto_now=True)
    
    class Meta:
        app_label = 'events'
        ordering = ['start_time']
        
    def __str__(self):
        return self.title
        
    def get_absolute_url(self):
        return reverse('events:detail', kwargs={'pk': self.pk})
        
    @property
    def location(self):
        """Return a formatted string of the venue's full address."""
        parts = [
            self.venue_name,
            self.venue_address,
            self.venue_city,
            self.venue_state,
            self.venue_postal_code,
            self.venue_country
        ]
        return ', '.join(part for part in parts if part)
        
    def get_full_address(self):
        """Return the full address as a string."""
        return self.location<|MERGE_RESOLUTION|>--- conflicted
+++ resolved
@@ -28,21 +28,12 @@
     image_url = models.URLField(max_length=500, blank=True)
     
     # Spotify Integration
-<<<<<<< HEAD
-    spotify_track_id = models.CharField(max_length=255, blank=True)
-    spotify_track_name = models.CharField(max_length=255, blank=True)
-    spotify_artist_name = models.CharField(max_length=255, blank=True)
-    spotify_artist_id = models.CharField(max_length=255, blank=True)
-    spotify_preview_url = models.URLField(max_length=255, blank=True)
-    spotify_external_url = models.URLField(max_length=255, blank=True)
-=======
     spotify_track_id = models.CharField(max_length=100, blank=True)
     spotify_track_name = models.CharField(max_length=200, blank=True)
     spotify_artist_id = models.CharField(max_length=100, blank=True)
     spotify_artist_name = models.CharField(max_length=200, blank=True)
     spotify_preview_url = models.URLField(max_length=500, blank=True)
     spotify_external_url = models.URLField(max_length=500, blank=True)
->>>>>>> b6fd9636
     
     # Settings
     is_public = models.BooleanField(default=True)
